--- conflicted
+++ resolved
@@ -157,27 +157,15 @@
         data_low = data[:len(data)//2]
 
         # make sets of 50 t lenin each state
-<<<<<<< HEAD
-        self.data = torch.zeros((6000//T_len, T_len, self.state_dim))
-        self.data_rewards = torch.zeros((6000//T_len, T_len))
-=======
         self.data_high = torch.zeros((3000, T_len, self.state_dim))
         self.data_high_rewards = torch.zeros((3000))
->>>>>>> a716ce28
         i = 0
         data_i = 0
         while i<self.data_high.shape[0]:
             #pick random set of 50 states from this T
-<<<<<<< HEAD
-            
-            idx = np.random.choice(max(len(data[data_i][0])-self.T_len, 1), 1)[0]
-            self.data_rewards[i] = torch.tensor(np.array(data[data_i][1][idx:idx+T_len], dtype=np.float32))
-            self.data[i, :, :] = torch.tensor(np.array(data[data_i][0][idx:idx+T_len], dtype=np.float32))
-=======
             self.data_high_rewards[i] = data_high[data_i][1]
             idx = np.random.choice(max(len(data_high[data_i][0])-self.T_len, 1), 1)[0]
             self.data_high[i, :, :] = torch.tensor(np.array(data_high[data_i][0][idx:idx+T_len], dtype=np.float32))
->>>>>>> a716ce28
             i+=1
             data_i+=1
             if data_i==len(data_high):
@@ -257,14 +245,6 @@
         X1 = torch.zeros((self.state_dim, self.n_models))
         X2 = torch.zeros((self.state_dim, self.n_models))
         for i in range(self.n_models):
-<<<<<<< HEAD
-            if self.data_rewards[self.indices1[index]][i]>self.data_rewards[self.indices2[index]][i]:
-                X1[:, i] = self.data[self.indices1[index][i]]
-                X2[:, i] = self.data[self.indices2[index][i]]
-            else:
-                X1[:, i] = self.data[self.indices2[index][i]]
-                X2[:, i] = self.data[self.indices1[index][i]]
-=======
             # if self.data_rewards[self.indices1[index]][i]>self.data_rewards[self.indices2[index]][i]:
             #     X1[:, :, i] = self.data[self.indices1[index][i]]
             #     X2[:, :, i] = self.data[self.indices2[index][i]]
@@ -274,7 +254,6 @@
             X1[:, :, i] = self.data_high[self.indices1[index][i]]
             X2[:, :, i] = self.data_low[self.indices2[index][i]]
 
->>>>>>> a716ce28
         
         return X1, X2
 
@@ -403,25 +382,16 @@
             test_losses = [0 for i in range(self.n_models)]
             for X1, X2 in self.train_dataloader:
 
-<<<<<<< HEAD
-                # X1 = torch.reshape(X1, (X1.shape[0]*X1.shape[1], X1.shape[2], X1.shape[3]))
-                # X2 = torch.reshape(X2, (X2.shape[0]*X2.shape[1], X2.shape[2], X2.shape[3]))
-=======
                 curr_batch_size = X1.shape[0]
                 X1 = torch.reshape(X1, (X1.shape[0]*X1.shape[1], X1.shape[2], X1.shape[3]))
                 X2 = torch.reshape(X2, (X2.shape[0]*X2.shape[1], X2.shape[2], X2.shape[3]))
->>>>>>> a716ce28
                 # flipping Y with prob 0.1
                 # random_tensor = torch.rand(Y.size())
                 # mask = random_tensor < 0.01
                 # Y = torch.where(mask, 1 - Y, Y)
                 
                 # reshape X and Y
-<<<<<<< HEAD
-                # curr_batch_size = X1.shape[0]
-=======
-                
->>>>>>> a716ce28
+                
 
                 # X = torch.reshape(X, (X.shape[0]*2*X.shape[2], X.shape[3], X.shape[4]))
                 # Y = torch.reshape(Y, (Y.shape[0]*2, Y.shape[2]))
@@ -468,25 +438,16 @@
                 
                 # reshape X and Y
                 # curr_batch_size = X1.shape[0]
-<<<<<<< HEAD
-                # X1 = torch.reshape(X1, (X1.shape[0]*X1.shape[1], X1.shape[2], X1.shape[3]))
-                # X2 = torch.reshape(X2, (X2.shape[0]*X2.shape[1], X2.shape[2], X2.shape[3]))
-=======
                 curr_batch_size = X1.shape[0]
                 X1 = torch.reshape(X1, (X1.shape[0]*X1.shape[1], X1.shape[2], X1.shape[3]))
                 X2 = torch.reshape(X2, (X2.shape[0]*X2.shape[1], X2.shape[2], X2.shape[3]))
->>>>>>> a716ce28
                 # flipping Y with prob 0.1
                 # random_tensor = torch.rand(Y.size())
                 # mask = random_tensor < 0.01
                 # Y = torch.where(mask, 1 - Y, Y)
                 
                 # reshape X and Y
-<<<<<<< HEAD
-                # curr_batch_size = X1.shape[0]
-=======
-                
->>>>>>> a716ce28
+                
 
                 # X = torch.reshape(X, (X.shape[0]*2*X.shape[2], X.shape[3], X.shape[4]))
                 # Y = torch.reshape(Y, (Y.shape[0]*2, Y.shape[2]))
